from typing import Iterator

import pytest

<<<<<<< HEAD
=======
# TODO: Remove this once querylog is in prod and no longer disabled
from snuba import settings
from snuba.clusters.cluster import ClickhouseClientSettings
from snuba.datasets.dataset import Dataset
from snuba.datasets.factory import DATASET_NAMES
from tests.base import dataset_manager


settings.DISABLED_DATASETS = set()

>>>>>>> e4a21104

def test_runs_all_migrations_without_errors() -> None:
    from snuba.migrations.migrate import run

    run()


@pytest.fixture(params=DATASET_NAMES)
def dataset(request) -> Iterator[Dataset]:
    with dataset_manager(request.param) as instance:
        yield instance


def test_no_schema_diffs(dataset: Dataset) -> None:
    from snuba.migrations.parse_schema import get_local_schema

    writable_storage = dataset.get_writable_storage()
    if not writable_storage:
        pytest.skip(f"{dataset!r} has no writable storage")

    clickhouse = writable_storage.get_cluster().get_connection(
        ClickhouseClientSettings.MIGRATE
    )
    table_writer = writable_storage.get_table_writer()
    dataset_schema = table_writer.get_schema()
    local_table_name = dataset_schema.get_local_table_name()
    local_schema = get_local_schema(clickhouse, local_table_name)

    assert not dataset_schema.get_column_differences(local_schema)<|MERGE_RESOLUTION|>--- conflicted
+++ resolved
@@ -2,19 +2,11 @@
 
 import pytest
 
-<<<<<<< HEAD
-=======
-# TODO: Remove this once querylog is in prod and no longer disabled
-from snuba import settings
 from snuba.clusters.cluster import ClickhouseClientSettings
 from snuba.datasets.dataset import Dataset
 from snuba.datasets.factory import DATASET_NAMES
 from tests.base import dataset_manager
 
-
-settings.DISABLED_DATASETS = set()
-
->>>>>>> e4a21104
 
 def test_runs_all_migrations_without_errors() -> None:
     from snuba.migrations.migrate import run
