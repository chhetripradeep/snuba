from tests.base import BaseDatasetTest

from snuba.clusters.cluster import ClickhouseClientSettings
from snuba.datasets.factory import DATASET_NAMES, get_dataset

<<<<<<< HEAD
=======
# TODO: Remove this once querylog is in prod and no longer disabled
from snuba import settings

settings.DISABLED_DATASETS = set()
>>>>>>> 46d58fc8


class TestMigrate(BaseDatasetTest):
    def setup_method(self, test_method):
        # Create every table
        for dataset_name in DATASET_NAMES:
            super().setup_method(test_method, dataset_name)

    def teardown_method(self, test_method):
        for dataset_name in DATASET_NAMES:
            super().teardown_method(test_method)

    def test_runs_migrations_without_errors(self):
        from snuba.migrations.migrate import run

        for dataset_name in DATASET_NAMES:
            dataset = get_dataset(dataset_name)
            run(dataset)

    def test_no_schema_diffs(self):
        from snuba.migrations.parse_schema import get_local_schema

        for dataset_name in DATASET_NAMES:
            writable_storage = get_dataset(dataset_name).get_writable_storage()
            if not writable_storage:
                continue

            clickhouse = writable_storage.get_cluster().get_connection(
                ClickhouseClientSettings.MIGRATE
            )
            table_writer = writable_storage.get_table_writer()
            dataset_schema = table_writer.get_schema()
            local_table_name = dataset_schema.get_local_table_name()
            local_schema = get_local_schema(clickhouse, local_table_name)

            assert not dataset_schema.get_column_differences(local_schema)<|MERGE_RESOLUTION|>--- conflicted
+++ resolved
@@ -2,14 +2,6 @@
 
 from snuba.clusters.cluster import ClickhouseClientSettings
 from snuba.datasets.factory import DATASET_NAMES, get_dataset
-
-<<<<<<< HEAD
-=======
-# TODO: Remove this once querylog is in prod and no longer disabled
-from snuba import settings
-
-settings.DISABLED_DATASETS = set()
->>>>>>> 46d58fc8
 
 
 class TestMigrate(BaseDatasetTest):
