from datetime import timedelta
from typing import FrozenSet, Mapping, Sequence, Union

from snuba.clickhouse.columns import (
    Array,
    ColumnSet,
    DateTime,
    FixedString,
    Float,
    Nested,
    Nullable,
    String,
    UInt,
)
from snuba.datasets.dataset import ColumnSplitSpec, TimeSeriesDataset
from snuba.datasets.dataset_schemas import DatasetSchemas
<<<<<<< HEAD
=======
from snuba.datasets.table_storage import TableWriter, KafkaStreamLoader
from snuba.datasets.errors_replacer import ErrorsReplacer, ReplacerState
>>>>>>> e0b20c0b
from snuba.datasets.events_processor import EventsProcessor
from snuba.datasets.promoted_columns import PromotedColumnSpec
from snuba.datasets.schemas.tables import (
    MigrationSchemaColumn,
    ReplacingMergeTreeSchema,
)
from snuba.datasets.table_storage import TableWriter, KafkaStreamLoader
from snuba.datasets.tags_column_processor import TagColumnProcessor
from snuba.query.processors.basic_functions import BasicFunctionsProcessor
from snuba.query.processors.prewhere import PrewhereProcessor
from snuba.query.query import Query
from snuba.query.extensions import QueryExtension
from snuba.query.parsing import ParsingContext
from snuba.query.query_processor import QueryProcessor
from snuba.query.timeseries import TimeSeriesExtension
from snuba.query.project_extension import ProjectExtension, ProjectWithGroupsProcessor
from snuba.util import qualified_column


def events_migrations(
    clickhouse_table: str, current_schema: Mapping[str, MigrationSchemaColumn]
) -> Sequence[str]:
    # Add/remove known migrations
    ret = []
    if "group_id" not in current_schema:
        ret.append(
            "ALTER TABLE %s ADD COLUMN group_id UInt64 DEFAULT 0" % clickhouse_table
        )

    if "device_model" in current_schema:
        ret.append("ALTER TABLE %s DROP COLUMN device_model" % clickhouse_table)

    if "sdk_integrations" not in current_schema:
        ret.append(
            "ALTER TABLE %s ADD COLUMN sdk_integrations Array(String)"
            % clickhouse_table
        )

    if "modules.name" not in current_schema:
        ret.append(
            "ALTER TABLE %s ADD COLUMN modules Nested(name String, version String)"
            % clickhouse_table
        )

    if "culprit" not in current_schema:
        ret.append(
            "ALTER TABLE %s ADD COLUMN culprit Nullable(String)" % clickhouse_table
        )

    if "search_message" not in current_schema:
        ret.append(
            "ALTER TABLE %s ADD COLUMN search_message Nullable(String)"
            % clickhouse_table
        )

    if "title" not in current_schema:
        ret.append(
            "ALTER TABLE %s ADD COLUMN title Nullable(String)" % clickhouse_table
        )

    if "location" not in current_schema:
        ret.append(
            "ALTER TABLE %s ADD COLUMN location Nullable(String)" % clickhouse_table
        )

    if "_tags_flattened" not in current_schema:
        ret.append(
            f"ALTER TABLE {clickhouse_table} ADD COLUMN _tags_flattened String DEFAULT '' AFTER tags"
        )

    return ret


class EventsDataset(TimeSeriesDataset):
    """
    Represents the collection of classic sentry "error" type events
    and the particular quirks of storing and querying them.
    """

    def __init__(self) -> None:
        metadata_columns = ColumnSet(
            [
                # optional stream related data
                ("offset", Nullable(UInt(64))),
                ("partition", Nullable(UInt(16))),
            ]
        )

        promoted_tag_columns = ColumnSet(
            [
                # These are the classic tags, they are saved in Snuba exactly as they
                # appear in the event body.
                ("level", Nullable(String())),
                ("logger", Nullable(String())),
                ("server_name", Nullable(String())),  # future name: device_id?
                ("transaction", Nullable(String())),
                ("environment", Nullable(String())),
                ("sentry:release", Nullable(String())),
                ("sentry:dist", Nullable(String())),
                ("sentry:user", Nullable(String())),
                ("site", Nullable(String())),
                ("url", Nullable(String())),
            ]
        )

        promoted_context_tag_columns = ColumnSet(
            [
                # These are promoted tags that come in in `tags`, but are more closely
                # related to contexts.  To avoid naming confusion with Clickhouse nested
                # columns, they are stored in the database with s/./_/
                # promoted tags
                ("app_device", Nullable(String())),
                ("device", Nullable(String())),
                ("device_family", Nullable(String())),
                ("runtime", Nullable(String())),
                ("runtime_name", Nullable(String())),
                ("browser", Nullable(String())),
                ("browser_name", Nullable(String())),
                ("os", Nullable(String())),
                ("os_name", Nullable(String())),
                ("os_rooted", Nullable(UInt(8))),
            ]
        )

        promoted_context_columns = ColumnSet(
            [
                ("os_build", Nullable(String())),
                ("os_kernel_version", Nullable(String())),
                ("device_name", Nullable(String())),
                ("device_brand", Nullable(String())),
                ("device_locale", Nullable(String())),
                ("device_uuid", Nullable(String())),
                ("device_model_id", Nullable(String())),
                ("device_arch", Nullable(String())),
                ("device_battery_level", Nullable(Float(32))),
                ("device_orientation", Nullable(String())),
                ("device_simulator", Nullable(UInt(8))),
                ("device_online", Nullable(UInt(8))),
                ("device_charging", Nullable(UInt(8))),
            ]
        )

        required_columns = ColumnSet(
            [
                ("event_id", FixedString(32)),
                ("project_id", UInt(64)),
                ("group_id", UInt(64)),
                ("timestamp", DateTime()),
                ("deleted", UInt(8)),
                ("retention_days", UInt(16)),
            ]
        )

        all_columns = (
            required_columns
            + [
                # required for non-deleted
                ("platform", Nullable(String())),
                ("message", Nullable(String())),
                ("primary_hash", Nullable(FixedString(32))),
                ("received", Nullable(DateTime())),
                ("search_message", Nullable(String())),
                ("title", Nullable(String())),
                ("location", Nullable(String())),
                # optional user
                ("user_id", Nullable(String())),
                ("username", Nullable(String())),
                ("email", Nullable(String())),
                ("ip_address", Nullable(String())),
                # optional geo
                ("geo_country_code", Nullable(String())),
                ("geo_region", Nullable(String())),
                ("geo_city", Nullable(String())),
                ("sdk_name", Nullable(String())),
                ("sdk_version", Nullable(String())),
                ("type", Nullable(String())),
                ("version", Nullable(String())),
            ]
            + metadata_columns
            + promoted_context_columns
            + promoted_tag_columns
            + promoted_context_tag_columns
            + [
                # other tags
                ("tags", Nested([("key", String()), ("value", String())])),
                ("_tags_flattened", String()),
                # other context
                ("contexts", Nested([("key", String()), ("value", String())])),
                # http interface
                ("http_method", Nullable(String())),
                ("http_referer", Nullable(String())),
                # exception interface
                (
                    "exception_stacks",
                    Nested(
                        [
                            ("type", Nullable(String())),
                            ("value", Nullable(String())),
                            ("mechanism_type", Nullable(String())),
                            ("mechanism_handled", Nullable(UInt(8))),
                        ]
                    ),
                ),
                (
                    "exception_frames",
                    Nested(
                        [
                            ("abs_path", Nullable(String())),
                            ("filename", Nullable(String())),
                            ("package", Nullable(String())),
                            ("module", Nullable(String())),
                            ("function", Nullable(String())),
                            ("in_app", Nullable(UInt(8))),
                            ("colno", Nullable(UInt(32))),
                            ("lineno", Nullable(UInt(32))),
                            ("stack_level", UInt(16)),
                        ]
                    ),
                ),
                # These are columns we added later in the life of the (current) production
                # database. They don't necessarily belong here in a logical/readability sense
                # but they are here to match the order of columns in production becase
                # `insert_distributed_sync` is very sensitive to column existence and ordering.
                ("culprit", Nullable(String())),
                ("sdk_integrations", Array(String())),
                ("modules", Nested([("name", String()), ("version", String())])),
            ]
        )

        promoted_tags_mapping = {
            col.flattened: col.flattened for col in promoted_tag_columns
        }
        promtoed_tags_context_mapping = {
            col.flattened.replace("_", "."): col.flattened
            for col in promoted_context_tag_columns
        }
        promoted_tags_mapping.update(promtoed_tags_context_mapping)
        promoted_columns_spec = {
            "tags": PromotedColumnSpec(promoted_tags_mapping),
            "contexts": PromotedColumnSpec(
                {col.flattened: col.flattened for col in promoted_context_columns}
            ),
        }

        sample_expr = "cityHash64(toString(event_id))"
        schema = ReplacingMergeTreeSchema(
            columns=all_columns,
            local_table_name="sentry_local",
            dist_table_name="sentry_dist",
            mandatory_conditions=[("deleted", "=", 0)],
            prewhere_candidates=[
                "event_id",
                "group_id",
                "tags[sentry:release]",
                "message",
                "environment",
                "project_id",
            ],
            order_by="(project_id, toStartOfDay(timestamp), %s)" % sample_expr,
            partition_by="(toMonday(timestamp), if(equals(retention_days, 30), 30, 90))",
            version_column="deleted",
            sample_expr=sample_expr,
            migration_function=events_migrations,
        )

        self.__metadata_columns = metadata_columns
        self.__promoted_tag_columns = promoted_tag_columns
        self.__promoted_context_tag_columns = promoted_context_tag_columns
        self.__promoted_context_columns = promoted_context_columns
        self.__required_columns = required_columns

        dataset_schemas = DatasetSchemas(read_schema=schema, write_schema=schema,)

        table_writer = TableWriter(
            write_schema=schema,
            stream_loader=KafkaStreamLoader(
                processor=EventsProcessor(promoted_tag_columns),
                default_topic="events",
                replacement_topic="event-replacements",
                commit_log_topic="snuba-commit-log",
            ),
            replacer_processor=ErrorsReplacer(
                write_schema=schema,
                read_schema=schema,
                required_columns=[col.escaped for col in required_columns],
                tag_column_map=self.get_tag_column_map(),
                promoted_tags=self.get_promoted_tags(),
                state_name=ReplacerState.EVENTS,
            ),
        )

        super(EventsDataset, self).__init__(
            dataset_schemas=dataset_schemas,
            table_writer=table_writer,
            time_group_columns={"time": "timestamp", "rtime": "received"},
            time_parse_columns=("timestamp", "received"),
        )

<<<<<<< HEAD
        self.__metadata_columns = metadata_columns
        self.__required_columns = required_columns
        self.__promoted_columns_spec = promoted_columns_spec
=======
>>>>>>> e0b20c0b
        self.__tags_processor = TagColumnProcessor(
            columns=all_columns, promoted_columns_spec=promoted_columns_spec
        )

    def get_split_query_spec(self) -> Union[None, ColumnSplitSpec]:
        return ColumnSplitSpec(
            id_column="event_id",
            project_column="project_id",
            timestamp_column="timestamp",
        )

    def get_promoted_columns_spec(self) -> Mapping[str, PromotedColumnSpec]:
        return self.__promoted_columns_spec

    def column_expr(
        self,
        column_name,
        query: Query,
        parsing_context: ParsingContext,
        table_alias: str = "",
    ):
        processed_column = self.__tags_processor.process_column_expression(
            column_name, query, parsing_context, table_alias
        )
        if processed_column:
            # If processed_column is None, this was not a tag/context expression
            return processed_column
        elif column_name == "group_id":
            return f"nullIf({qualified_column('group_id', table_alias)}, 0)"
        elif column_name == "message":
            # Because of the rename from message->search_message without backfill,
            # records will have one or the other of these fields.
            # TODO this can be removed once all data has search_message filled in.
            search_message = qualified_column("search_message", table_alias)
            message = qualified_column("message", table_alias)
            return f"coalesce({search_message}, {message})"
        else:
            return super().column_expr(column_name, query, parsing_context, table_alias)

<<<<<<< HEAD
    def get_required_columns(self):
        return self.__required_columns

=======
    def get_promoted_tag_columns(self) -> ColumnSet:
        return self.__promoted_tag_columns

    def _get_promoted_context_tag_columns(self) -> ColumnSet:
        return self.__promoted_context_tag_columns

    def _get_promoted_context_columns(self) -> ColumnSet:
        return self.__promoted_context_columns

    def get_required_columns(self) -> ColumnSet:
        return self.__required_columns

    def _get_promoted_columns(self) -> Mapping[str, FrozenSet[str]]:
        # The set of columns, and associated keys that have been promoted
        # to the top level table namespace.
        return {
            "tags": frozenset(
                col.flattened
                for col in (
                    self.get_promoted_tag_columns()
                    + self._get_promoted_context_tag_columns()
                )
            ),
            "contexts": frozenset(
                col.flattened for col in self._get_promoted_context_columns()
            ),
        }

    def _get_column_tag_map(self) -> Mapping[str, Mapping[str, str]]:
        # For every applicable promoted column,  a map of translations from the column
        # name  we save in the database to the tag we receive in the query.
        promoted_context_tag_columns = self._get_promoted_context_tag_columns()

        return {
            "tags": {
                col.flattened: col.flattened.replace("_", ".")
                for col in promoted_context_tag_columns
            },
            "contexts": {},
        }

    def get_tag_column_map(self) -> Mapping[str, Mapping[str, str]]:
        # And a reverse map from the tags the client expects to the database columns
        return {
            col: dict(map(reversed, trans.items()))
            for col, trans in self._get_column_tag_map().items()
        }

    def get_promoted_tags(self) -> Mapping[str, Sequence[str]]:
        # The canonical list of foo.bar strings that you can send as a `tags[foo.bar]` query
        # and they can/will use a promoted column.
        return {
            col: [
                self._get_column_tag_map()[col].get(x, x)
                for x in self._get_promoted_columns()[col]
            ]
            for col in self._get_promoted_columns()
        }

>>>>>>> e0b20c0b
    def get_extensions(self) -> Mapping[str, QueryExtension]:
        return {
            "project": ProjectExtension(
                processor=ProjectWithGroupsProcessor(
                    project_column="project_id",
                    # key migration is on going. As soon as all the keys we are interested
                    # into in redis are stored with "EVENTS" in the name, we can change this.
                    replacer_state_name=None,
                )
            ),
            "timeseries": TimeSeriesExtension(
                default_granularity=3600,
                default_window=timedelta(days=5),
                timestamp_column="timestamp",
            ),
        }

    def get_query_processors(self) -> Sequence[QueryProcessor]:
        return [BasicFunctionsProcessor(), PrewhereProcessor()]<|MERGE_RESOLUTION|>--- conflicted
+++ resolved
@@ -14,11 +14,8 @@
 )
 from snuba.datasets.dataset import ColumnSplitSpec, TimeSeriesDataset
 from snuba.datasets.dataset_schemas import DatasetSchemas
-<<<<<<< HEAD
-=======
 from snuba.datasets.table_storage import TableWriter, KafkaStreamLoader
 from snuba.datasets.errors_replacer import ErrorsReplacer, ReplacerState
->>>>>>> e0b20c0b
 from snuba.datasets.events_processor import EventsProcessor
 from snuba.datasets.promoted_columns import PromotedColumnSpec
 from snuba.datasets.schemas.tables import (
@@ -317,12 +314,9 @@
             time_parse_columns=("timestamp", "received"),
         )
 
-<<<<<<< HEAD
         self.__metadata_columns = metadata_columns
         self.__required_columns = required_columns
         self.__promoted_columns_spec = promoted_columns_spec
-=======
->>>>>>> e0b20c0b
         self.__tags_processor = TagColumnProcessor(
             columns=all_columns, promoted_columns_spec=promoted_columns_spec
         )
@@ -362,71 +356,9 @@
         else:
             return super().column_expr(column_name, query, parsing_context, table_alias)
 
-<<<<<<< HEAD
     def get_required_columns(self):
         return self.__required_columns
 
-=======
-    def get_promoted_tag_columns(self) -> ColumnSet:
-        return self.__promoted_tag_columns
-
-    def _get_promoted_context_tag_columns(self) -> ColumnSet:
-        return self.__promoted_context_tag_columns
-
-    def _get_promoted_context_columns(self) -> ColumnSet:
-        return self.__promoted_context_columns
-
-    def get_required_columns(self) -> ColumnSet:
-        return self.__required_columns
-
-    def _get_promoted_columns(self) -> Mapping[str, FrozenSet[str]]:
-        # The set of columns, and associated keys that have been promoted
-        # to the top level table namespace.
-        return {
-            "tags": frozenset(
-                col.flattened
-                for col in (
-                    self.get_promoted_tag_columns()
-                    + self._get_promoted_context_tag_columns()
-                )
-            ),
-            "contexts": frozenset(
-                col.flattened for col in self._get_promoted_context_columns()
-            ),
-        }
-
-    def _get_column_tag_map(self) -> Mapping[str, Mapping[str, str]]:
-        # For every applicable promoted column,  a map of translations from the column
-        # name  we save in the database to the tag we receive in the query.
-        promoted_context_tag_columns = self._get_promoted_context_tag_columns()
-
-        return {
-            "tags": {
-                col.flattened: col.flattened.replace("_", ".")
-                for col in promoted_context_tag_columns
-            },
-            "contexts": {},
-        }
-
-    def get_tag_column_map(self) -> Mapping[str, Mapping[str, str]]:
-        # And a reverse map from the tags the client expects to the database columns
-        return {
-            col: dict(map(reversed, trans.items()))
-            for col, trans in self._get_column_tag_map().items()
-        }
-
-    def get_promoted_tags(self) -> Mapping[str, Sequence[str]]:
-        # The canonical list of foo.bar strings that you can send as a `tags[foo.bar]` query
-        # and they can/will use a promoted column.
-        return {
-            col: [
-                self._get_column_tag_map()[col].get(x, x)
-                for x in self._get_promoted_columns()[col]
-            ]
-            for col in self._get_promoted_columns()
-        }
-
->>>>>>> e0b20c0b
     def get_extensions(self) -> Mapping[str, QueryExtension]:
         return {
             "project": ProjectExtension(
