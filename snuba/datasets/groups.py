--- conflicted
+++ resolved
@@ -12,12 +12,8 @@
     JoinType,
     TableJoinNode,
 )
-<<<<<<< HEAD
-from snuba.datasets.storage import QueryStorageSelector, ReadableStorage
-=======
 from snuba.datasets.plans.single_table import SingleTableQueryPlanBuilder
-from snuba.datasets.storage import Storage
->>>>>>> cf9c7f77
+from snuba.datasets.storage import ReadableStorage
 from snuba.datasets.table_storage import TableWriter
 from snuba.query.project_extension import ProjectExtension, ProjectWithGroupsProcessor
 from snuba.query.columns import QUALIFIED_COLUMN_REGEX
@@ -44,21 +40,7 @@
         return None
 
     def get_query_processors(self) -> Sequence[QueryProcessor]:
-<<<<<<< HEAD
         return [PrewhereProcessor()]
-
-
-class GroupsQueryStorageSelector(QueryStorageSelector):
-    def __init__(self, joined_storage: JoinedStorage) -> None:
-        self.__storage = joined_storage
-
-    def select_storage(
-        self, query: Query, request_settings: RequestSettings
-    ) -> ReadableStorage:
-        return self.__storage
-=======
-        return []
->>>>>>> cf9c7f77
 
 
 class Groups(TimeSeriesDataset):
