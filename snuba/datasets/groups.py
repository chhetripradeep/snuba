--- conflicted
+++ resolved
@@ -1,5 +1,5 @@
 from datetime import timedelta
-from typing import Mapping, Sequence, Union
+from typing import Mapping, Sequence
 
 from snuba.datasets.dataset import TimeSeriesDataset
 from snuba.datasets.factory import get_dataset
@@ -103,7 +103,11 @@
             query_plan_builder=JoinQueryPlanBuilder(
                 storages=storages,
                 join_spec=join_structure,
-                post_processors=[SimpleJoinOptimizer(), PrewhereProcessor()],
+                post_processors=[
+                    SimpleJoinOptimizer(),
+                    PrewhereProcessor(),
+                    SamplingRateProcessor(),
+                ],
                 execution_strategy=SplitQueryPlanExecutionStrategy(
                     ColumnSplitSpec(
                         id_column="events.event_id",
@@ -184,12 +188,4 @@
         return []
 
     def get_query_processors(self) -> Sequence[QueryProcessor]:
-<<<<<<< HEAD
-        return [
-            SimpleJoinOptimizer(),
-            SamplingRateProcessor(),
-            PrewhereProcessor(),
-        ]
-=======
-        return []
->>>>>>> 445ed4e8
+        return []