from datetime import timedelta
from typing import FrozenSet, Mapping, Sequence

from snuba.clickhouse.columns import (
    Array,
    ColumnSet,
    DateTime,
    FixedString,
    IPv4,
    IPv6,
    LowCardinality,
    Materialized,
    Nested,
    Nullable,
    String,
    UInt,
    UUID,
    WithCodecs,
    WithDefault,
)
from snuba.datasets.dataset import TimeSeriesDataset
from snuba.datasets.dataset_schemas import StorageSchemas
from snuba.datasets.errors_processor import ErrorsProcessor
from snuba.datasets.errors_replacer import ErrorsReplacer, ReplacerState
<<<<<<< HEAD
from snuba.datasets.plans.single_table import (
    SimpleQueryPlanExecutionStrategy,
    SingleTableQueryPlanBuilder,
)
=======
from snuba.datasets.plans.single_storage import SingleStorageQueryPlanBuilder
>>>>>>> 95d91e66
from snuba.datasets.storage import WritableTableStorage
from snuba.datasets.schemas.tables import ReplacingMergeTreeSchema
from snuba.datasets.table_storage import TableWriter, KafkaStreamLoader
from snuba.datasets.tags_column_processor import TagColumnProcessor
from snuba.query.processors.basic_functions import BasicFunctionsProcessor
from snuba.query.processors.prewhere import PrewhereProcessor
from snuba.query.extensions import QueryExtension
from snuba.query.parsing import ParsingContext
from snuba.query.project_extension import ProjectExtension, ProjectWithGroupsProcessor
from snuba.query.query import Query
from snuba.query.query_processor import QueryProcessor
from snuba.query.timeseries import TimeSeriesExtension
from snuba.datasets.plans.split import (
    ColumnSplitSpec,
    SplitQueryPlanExecutionStrategy,
)


class ErrorsDataset(TimeSeriesDataset):
    """
    Represents the collections of all event types that are not transactions.

    This is meant to replace Events. They will both exist during the migration.
    """

    def __init__(self) -> None:
        all_columns = ColumnSet(
            [
                ("org_id", UInt(64)),
                ("project_id", UInt(64)),
                ("timestamp", DateTime()),
                ("event_id", WithCodecs(UUID(), ["NONE"])),
                (
                    "event_hash",
                    WithCodecs(
                        Materialized(UInt(64), "cityHash64(toString(event_id))",),
                        ["NONE"],
                    ),
                ),
                ("platform", LowCardinality(String())),
                ("environment", LowCardinality(Nullable(String()))),
                ("release", LowCardinality(Nullable(String()))),
                ("dist", LowCardinality(Nullable(String()))),
                ("ip_address_v4", Nullable(IPv4())),
                ("ip_address_v6", Nullable(IPv6())),
                ("user", WithDefault(String(), "''")),
                ("user_hash", Materialized(UInt(64), "cityHash64(user)"),),
                ("user_id", Nullable(String())),
                ("user_name", Nullable(String())),
                ("user_email", Nullable(String())),
                ("sdk_name", LowCardinality(Nullable(String()))),
                ("sdk_version", LowCardinality(Nullable(String()))),
                ("tags", Nested([("key", String()), ("value", String())])),
                ("_tags_flattened", String()),
                ("contexts", Nested([("key", String()), ("value", String())])),
                ("_contexts_flattened", String()),
                ("transaction_name", WithDefault(LowCardinality(String()), "''")),
                (
                    "transaction_hash",
                    Materialized(UInt(64), "cityHash64(transaction_name)"),
                ),
                ("span_id", Nullable(UInt(64))),
                ("trace_id", Nullable(UUID())),
                ("partition", UInt(16)),
                ("offset", WithCodecs(UInt(64), ["DoubleDelta", "LZ4"])),
                ("retention_days", UInt(16)),
                ("deleted", UInt(8)),
                ("group_id", UInt(64)),
                ("primary_hash", FixedString(32)),
                ("primary_hash_hex", Materialized(UInt(64), "hex(primary_hash)")),
                ("event_string", WithCodecs(String(), ["NONE"])),
                ("received", DateTime()),
                ("message", String()),
                ("title", String()),
                ("culprit", String()),
                ("level", LowCardinality(String())),
                ("location", Nullable(String())),
                ("version", LowCardinality(Nullable(String()))),
                ("type", LowCardinality(String())),
                (
                    "exception_stacks",
                    Nested(
                        [
                            ("type", Nullable(String())),
                            ("value", Nullable(String())),
                            ("mechanism_type", Nullable(String())),
                            ("mechanism_handled", Nullable(UInt(8))),
                        ]
                    ),
                ),
                (
                    "exception_frames",
                    Nested(
                        [
                            ("abs_path", Nullable(String())),
                            ("colno", Nullable(UInt(32))),
                            ("filename", Nullable(String())),
                            ("function", Nullable(String())),
                            ("lineno", Nullable(UInt(32))),
                            ("in_app", Nullable(UInt(8))),
                            ("package", Nullable(String())),
                            ("module", Nullable(String())),
                            ("stack_level", Nullable(UInt(16))),
                        ]
                    ),
                ),
                ("sdk_integrations", Array(String())),
                ("modules", Nested([("name", String()), ("version", String())])),
            ]
        )

        self.__promoted_tag_columns = {
            "environment": "environment",
            "sentry:release": "release",
            "sentry:dist": "dist",
            "sentry:user": "user",
            "transaction": "transaction_name",
            "level": "level",
        }

        schema = ReplacingMergeTreeSchema(
            columns=all_columns,
            local_table_name="errors_local",
            dist_table_name="errors_dist",
            mandatory_conditions=[("deleted", "=", 0)],
            prewhere_candidates=[
                "event_id",
                "group_id",
                "tags[sentry:release]",
                "message",
                "environment",
                "project_id",
            ],
            order_by="(org_id, project_id, toStartOfDay(timestamp), primary_hash_hex, event_hash)",
            partition_by="(toMonday(timestamp), if(retention_days = 30, 30, 90))",
            version_column="deleted",
            sample_expr="event_hash",
            ttl_expr="timestamp + toIntervalDay(retention_days)",
            settings={"index_granularity": "8192"},
        )

        required_columns = [
            "org_id",
            "event_id",
            "project_id",
            "group_id",
            "timestamp",
            "deleted",
            "retention_days",
        ]

        storage = WritableTableStorage(
            schemas=StorageSchemas(read_schema=schema, write_schema=schema),
            table_writer=TableWriter(
                write_schema=schema,
                stream_loader=KafkaStreamLoader(
                    processor=ErrorsProcessor(self.__promoted_tag_columns),
                    default_topic="events",
                    replacement_topic="errors-replacements",
                ),
                replacer_processor=ErrorsReplacer(
                    write_schema=schema,
                    read_schema=schema,
                    required_columns=required_columns,
                    tag_column_map={
                        "tags": self.__promoted_tag_columns,
                        "contexts": {},
                    },
                    promoted_tags={
                        "tags": self.__promoted_tag_columns.keys(),
                        "contexts": {},
                    },
                    state_name=ReplacerState.ERRORS,
                ),
            ),
            query_processors=[PrewhereProcessor()],
        )

        super().__init__(
            storages=[storage],
<<<<<<< HEAD
            query_plan_builder=SingleTableQueryPlanBuilder(
                storage=storage,
                post_processors=[PrewhereProcessor()],
                execution_strategy=SplitQueryPlanExecutionStrategy(
                    ColumnSplitSpec(
                        id_column="event_id",
                        project_column="project_id",
                        timestamp_column="timestamp",
                    ),
                    default_strategy=SimpleQueryPlanExecutionStrategy(),
                ),
            ),
=======
            query_plan_builder=SingleStorageQueryPlanBuilder(storage=storage),
>>>>>>> 95d91e66
            abstract_column_set=schema.get_columns(),
            writable_storage=storage,
            time_group_columns={"time": "timestamp", "rtime": "received"},
            time_parse_columns=("timestamp", "received"),
        )

        self.__tags_processor = TagColumnProcessor(
            columns=all_columns,
            promoted_columns=self._get_promoted_columns(),
            column_tag_map=self._get_column_tag_map(),
        )

    def column_expr(
        self,
        column_name,
        query: Query,
        parsing_context: ParsingContext,
        table_alias: str = "",
    ):
        processed_column = self.__tags_processor.process_column_expression(
            column_name, query, parsing_context, table_alias
        )
        return processed_column or super().column_expr(
            column_name, query, parsing_context, table_alias
        )

    def _get_promoted_columns(self) -> Mapping[str, FrozenSet[str]]:
        return {
            "tags": frozenset(self.__promoted_tag_columns.values()),
            "contexts": frozenset(),
        }

    def _get_column_tag_map(self) -> Mapping[str, Mapping[str, str]]:
        return {
            "tags": {col: tag for tag, col in self.__promoted_tag_columns.items()},
            "contexts": {},
        }

    def get_extensions(self) -> Mapping[str, QueryExtension]:
        return {
            "project": ProjectExtension(
                processor=ProjectWithGroupsProcessor(
                    project_column="project_id",
                    replacer_state_name=ReplacerState.ERRORS,
                )
            ),
            "timeseries": TimeSeriesExtension(
                default_granularity=3600,
                default_window=timedelta(days=5),
                timestamp_column="timestamp",
            ),
        }

    def get_query_processors(self) -> Sequence[QueryProcessor]:
        return [BasicFunctionsProcessor()]<|MERGE_RESOLUTION|>--- conflicted
+++ resolved
@@ -22,14 +22,10 @@
 from snuba.datasets.dataset_schemas import StorageSchemas
 from snuba.datasets.errors_processor import ErrorsProcessor
 from snuba.datasets.errors_replacer import ErrorsReplacer, ReplacerState
-<<<<<<< HEAD
-from snuba.datasets.plans.single_table import (
+from snuba.datasets.plans.single_storage import (
     SimpleQueryPlanExecutionStrategy,
-    SingleTableQueryPlanBuilder,
+    SingleStorageQueryPlanBuilder,
 )
-=======
-from snuba.datasets.plans.single_storage import SingleStorageQueryPlanBuilder
->>>>>>> 95d91e66
 from snuba.datasets.storage import WritableTableStorage
 from snuba.datasets.schemas.tables import ReplacingMergeTreeSchema
 from snuba.datasets.table_storage import TableWriter, KafkaStreamLoader
@@ -210,10 +206,8 @@
 
         super().__init__(
             storages=[storage],
-<<<<<<< HEAD
-            query_plan_builder=SingleTableQueryPlanBuilder(
+            query_plan_builder=SingleStorageQueryPlanBuilder(
                 storage=storage,
-                post_processors=[PrewhereProcessor()],
                 execution_strategy=SplitQueryPlanExecutionStrategy(
                     ColumnSplitSpec(
                         id_column="event_id",
@@ -223,9 +217,6 @@
                     default_strategy=SimpleQueryPlanExecutionStrategy(),
                 ),
             ),
-=======
-            query_plan_builder=SingleStorageQueryPlanBuilder(storage=storage),
->>>>>>> 95d91e66
             abstract_column_set=schema.get_columns(),
             writable_storage=storage,
             time_group_columns={"time": "timestamp", "rtime": "received"},
