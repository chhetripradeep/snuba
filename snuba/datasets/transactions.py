from datetime import timedelta
<<<<<<< HEAD
from typing import Mapping, Sequence
=======
from typing import Any, MutableMapping, Optional, Sequence
>>>>>>> 32774a05

from snuba.clickhouse.columns import (
    ColumnSet,
    DateTime,
    IPv4,
    IPv6,
    LowCardinality,
    Materialized,
    Nested,
    Nullable,
    String,
    UInt,
    UUID,
    WithDefault,
)
from snuba.clickhouse.http import BatchWriter
from snuba.datasets import TimeSeriesDataset
from snuba.datasets.dataset_schemas import DatasetSchemas
from snuba.datasets.schema import ReplacingMergeTreeSchema
from snuba.datasets.transactions_processor import TransactionsMessageProcessor
from snuba.query.extensions import (
    PerformanceExtension,
    ProjectExtension,
    QueryExtension,
    TimeSeriesExtension,
)


class TransactionsDataset(TimeSeriesDataset):
    def __init__(self):
        columns = ColumnSet([
            ('project_id', UInt(64)),
            ('event_id', UUID()),
            ('trace_id', UUID()),
            ('span_id', UInt(64)),
            ('transaction_name', String()),
            ('transaction_hash', Materialized(
                UInt(64),
                'cityHash64(transaction_name)',
            )),
            ('transaction_op', LowCardinality(String())),
            ('start_ts', DateTime()),
            ('start_ms', UInt(16)),
            ('finish_ts', DateTime()),
            ('finish_ms', UInt(16)),
            ('duration', Materialized(
                UInt(32),
                '((finish_ts - start_ts) * 1000) + (finish_ms - start_ms)',
            )),
            ('platform', LowCardinality(String())),
            ('environment', Nullable(String())),
            ('release', Nullable(String())),
            ('dist', Nullable(String())),
            ('ip_address_v4', Nullable(IPv4())),
            ('ip_address_v6', Nullable(IPv6())),
            ('user', WithDefault(
                String(),
                "''",
            )),
            ('user_id', Nullable(String())),
            ('user_name', Nullable(String())),
            ('user_email', Nullable(String())),
            ('tags', Nested([
                ('key', String()),
                ('value', String()),
            ])),
            ('contexts', Nested([
                ('key', String()),
                ('value', String()),
            ])),
            ('partition', UInt(16)),
            ('offset', UInt(64)),
            ('retention_days', UInt(16)),
            ('deleted', UInt(8)),
        ])

        schema = ReplacingMergeTreeSchema(
            columns=columns,
            local_table_name='transactions_local',
            dist_table_name='transactions_dist',
            order_by='(project_id, toStartOfDay(start_ts), transaction_hash, start_ts, start_ms, trace_id, span_id)',
            partition_by='(retention_days, toMonday(start_ts))',
            version_column='deleted',
            sample_expr=None,
        )

        dataset_schemas = DatasetSchemas(
            read_schema=schema,
            write_schema=schema,
        )

        super().__init__(
            dataset_schemas=dataset_schemas,
            processor=TransactionsMessageProcessor(),
            default_topic="events",
            time_group_columns={
                'bucketed_start': 'start_ts',
                'bucketed_end': 'finish_ts',
            },
        )

<<<<<<< HEAD
    def get_extensions(self) -> Mapping[str, QueryExtension]:
        return {
            'performance': PerformanceExtension(),
            'project': ProjectExtension(),
            'timeseries': TimeSeriesExtension(
=======
    def __update_options(self,
        options: Optional[MutableMapping[str, Any]]=None,
    ) -> MutableMapping[str, Any]:
        if options is None:
            options = {}
        if "insert_allow_materialized_columns" not in options:
            options["insert_allow_materialized_columns"] = 1
        return options

    def get_writer(self,
        options: Optional[MutableMapping[str, Any]]=None,
        table_name: Optional[str]=None,
    ) -> BatchWriter:
        return super().get_writer(
            self.__update_options(options),
            table_name,
        )

    def get_bulk_writer(self,
        options: Optional[MutableMapping[str, Any]]=None,
        table_name: Optional[str]=None,
    ) -> BatchWriter:
        return super().get_bulk_writer(
            self.__update_options(options),
            table_name,
        )

    def get_query_schema(self):
        return RequestSchema(GENERIC_QUERY_SCHEMA, {
            'performance': PERFORMANCE_EXTENSION_SCHEMA,
            'project': PROJECT_EXTENSION_SCHEMA,
            'timeseries': get_time_series_extension_properties(
>>>>>>> 32774a05
                default_granularity=3600,
                default_window=timedelta(days=5),
                timestamp_column='start_ts',
            ),
        }

    def get_prewhere_keys(self) -> Sequence[str]:
        return ['event_id', 'project_id']<|MERGE_RESOLUTION|>--- conflicted
+++ resolved
@@ -1,9 +1,5 @@
 from datetime import timedelta
-<<<<<<< HEAD
-from typing import Mapping, Sequence
-=======
-from typing import Any, MutableMapping, Optional, Sequence
->>>>>>> 32774a05
+from typing import Any, Mapping, MutableMapping, Optional, Sequence
 
 from snuba.clickhouse.columns import (
     ColumnSet,
@@ -105,13 +101,6 @@
             },
         )
 
-<<<<<<< HEAD
-    def get_extensions(self) -> Mapping[str, QueryExtension]:
-        return {
-            'performance': PerformanceExtension(),
-            'project': ProjectExtension(),
-            'timeseries': TimeSeriesExtension(
-=======
     def __update_options(self,
         options: Optional[MutableMapping[str, Any]]=None,
     ) -> MutableMapping[str, Any]:
@@ -139,15 +128,16 @@
             table_name,
         )
 
-    def get_query_schema(self):
-        return RequestSchema(GENERIC_QUERY_SCHEMA, {
-            'performance': PERFORMANCE_EXTENSION_SCHEMA,
-            'project': PROJECT_EXTENSION_SCHEMA,
-            'timeseries': get_time_series_extension_properties(
->>>>>>> 32774a05
-                default_granularity=3600,
-                default_window=timedelta(days=5),
-                timestamp_column='start_ts',
+    def get_extensions(self) -> Mapping[str, QueryExtension]:
+        return {
+            'performance': PerformanceExtension(),
+            'project': ProjectExtension(),
+            'timeseries': TimeSeriesExtension(
+                get_time_series_extension_properties(
+                    default_granularity=3600,
+                    default_window=timedelta(days=5),
+                    timestamp_column='start_ts',
+                ),
             ),
         }
 
