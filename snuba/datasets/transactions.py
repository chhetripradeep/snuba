--- conflicted
+++ resolved
@@ -16,21 +16,13 @@
     UInt,
     UUID,
     WithDefault,
-)
+
 from snuba.writer import BatchWriter
 from snuba.datasets.dataset import ColumnSplitSpec, TimeSeriesDataset
 from snuba.datasets.table_storage import TableWriter, KafkaStreamLoader
-<<<<<<< HEAD
 from snuba.datasets.dataset_schemas import StorageSchemas
-from snuba.datasets.schemas.tables import (
-    MigrationSchemaColumn,
-    ReplacingMergeTreeSchema,
-)
-from snuba.datasets.storage import SingleTableQueryStorageSelector, TableStorage
-=======
-from snuba.datasets.dataset_schemas import DatasetSchemas
 from snuba.datasets.schemas.tables import ReplacingMergeTreeSchema
->>>>>>> dd5658ca
+from snuba.datasets.storage import TableStorage
 from snuba.datasets.tags_column_processor import TagColumnProcessor
 from snuba.datasets.transactions_processor import (
     TransactionsMessageProcessor,
