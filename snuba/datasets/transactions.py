from datetime import timedelta
from typing import Mapping, Sequence, Union

from snuba.datasets.dataset import ColumnSplitSpec, TimeSeriesDataset
<<<<<<< HEAD
from snuba.datasets.plans.single_table import SingleTableQueryPlanBuilder
from snuba.datasets.storages.transactions import (
    columns,
    schema,
    storage,
=======
from snuba.datasets.dataset_schemas import StorageSchemas
from snuba.datasets.plans.single_storage import SingleStorageQueryPlanBuilder
from snuba.datasets.schemas.tables import ReplacingMergeTreeSchema
from snuba.datasets.storage import ReadableTableStorage, WritableTableStorage
from snuba.datasets.table_storage import TableWriter, KafkaStreamLoader
from snuba.datasets.tags_column_processor import TagColumnProcessor
from snuba.datasets.transactions_processor import (
    TransactionsMessageProcessor,
    UNKNOWN_SPAN_STATUS,
>>>>>>> 9e43ef14
)
from snuba.datasets.tags_column_processor import TagColumnProcessor
from snuba.query.extensions import QueryExtension
from snuba.query.parsing import ParsingContext
from snuba.query.query_processor import QueryProcessor
from snuba.query.processors.apdex_processor import ApdexProcessor
from snuba.query.processors.impact_processor import ImpactProcessor
from snuba.query.processors.basic_functions import BasicFunctionsProcessor
from snuba.query.processors.prewhere import PrewhereProcessor
from snuba.query.query import Query
from snuba.query.timeseries import TimeSeriesExtension
from snuba.query.project_extension import ProjectExtension, ProjectExtensionProcessor


class TransactionsDataset(TimeSeriesDataset):
    def __init__(self) -> None:
        self.__tags_processor = TagColumnProcessor(
            columns=columns,
            promoted_columns=self._get_promoted_columns(),
            column_tag_map=self._get_column_tag_map(),
        )

        super().__init__(
<<<<<<< HEAD
            storages=[storage],
            query_plan_builder=SingleTableQueryPlanBuilder(
                storage=storage, post_processors=[PrewhereProcessor()],
            ),
=======
            storages=[self.__storage],
            query_plan_builder=SingleStorageQueryPlanBuilder(storage=self.__storage),
>>>>>>> 9e43ef14
            abstract_column_set=schema.get_columns(),
            writable_storage=storage,
            time_group_columns={
                "bucketed_start": "start_ts",
                "bucketed_end": "finish_ts",
            },
            time_parse_columns=("start_ts", "finish_ts"),
        )

    def _get_promoted_columns(self):
        # TODO: Support promoted tags
        return {
            "tags": frozenset(),
            "contexts": frozenset(),
        }

    def _get_column_tag_map(self):
        # TODO: Support promoted tags
        return {
            "tags": {},
            "contexts": {},
        }

    def get_extensions(self) -> Mapping[str, QueryExtension]:
        return {
            "project": ProjectExtension(
                processor=ProjectExtensionProcessor(project_column="project_id")
            ),
            "timeseries": TimeSeriesExtension(
                default_granularity=3600,
                default_window=timedelta(days=5),
                timestamp_column="start_ts",
            ),
        }

    def column_expr(
        self,
        column_name,
        query: Query,
        parsing_context: ParsingContext,
        table_alias: str = "",
    ):
        # TODO remove these casts when clickhouse-driver is >= 0.0.19
        if column_name == "ip_address_v4":
            return "IPv4NumToString(ip_address_v4)"
        if column_name == "ip_address_v6":
            return "IPv6NumToString(ip_address_v6)"
        if column_name == "ip_address":
            return f"coalesce(IPv4NumToString(ip_address_v4), IPv6NumToString(ip_address_v6))"
        if column_name == "event_id":
            return "replaceAll(toString(event_id), '-', '')"
        processed_column = self.__tags_processor.process_column_expression(
            column_name, query, parsing_context, table_alias
        )
        if processed_column:
            # If processed_column is None, this was not a tag/context expression
            return processed_column
        return super().column_expr(column_name, query, parsing_context)

    def get_split_query_spec(self) -> Union[None, ColumnSplitSpec]:
        return ColumnSplitSpec(
            id_column="event_id",
            project_column="project_id",
            timestamp_column="start_ts",
        )

    def get_query_processors(self) -> Sequence[QueryProcessor]:
        return [
            BasicFunctionsProcessor(),
            ApdexProcessor(),
            ImpactProcessor(),
        ]<|MERGE_RESOLUTION|>--- conflicted
+++ resolved
@@ -2,23 +2,11 @@
 from typing import Mapping, Sequence, Union
 
 from snuba.datasets.dataset import ColumnSplitSpec, TimeSeriesDataset
-<<<<<<< HEAD
-from snuba.datasets.plans.single_table import SingleTableQueryPlanBuilder
+from snuba.datasets.plans.single_storage import SingleStorageQueryPlanBuilder
 from snuba.datasets.storages.transactions import (
     columns,
     schema,
     storage,
-=======
-from snuba.datasets.dataset_schemas import StorageSchemas
-from snuba.datasets.plans.single_storage import SingleStorageQueryPlanBuilder
-from snuba.datasets.schemas.tables import ReplacingMergeTreeSchema
-from snuba.datasets.storage import ReadableTableStorage, WritableTableStorage
-from snuba.datasets.table_storage import TableWriter, KafkaStreamLoader
-from snuba.datasets.tags_column_processor import TagColumnProcessor
-from snuba.datasets.transactions_processor import (
-    TransactionsMessageProcessor,
-    UNKNOWN_SPAN_STATUS,
->>>>>>> 9e43ef14
 )
 from snuba.datasets.tags_column_processor import TagColumnProcessor
 from snuba.query.extensions import QueryExtension
@@ -27,7 +15,6 @@
 from snuba.query.processors.apdex_processor import ApdexProcessor
 from snuba.query.processors.impact_processor import ImpactProcessor
 from snuba.query.processors.basic_functions import BasicFunctionsProcessor
-from snuba.query.processors.prewhere import PrewhereProcessor
 from snuba.query.query import Query
 from snuba.query.timeseries import TimeSeriesExtension
 from snuba.query.project_extension import ProjectExtension, ProjectExtensionProcessor
@@ -42,15 +29,8 @@
         )
 
         super().__init__(
-<<<<<<< HEAD
             storages=[storage],
-            query_plan_builder=SingleTableQueryPlanBuilder(
-                storage=storage, post_processors=[PrewhereProcessor()],
-            ),
-=======
-            storages=[self.__storage],
-            query_plan_builder=SingleStorageQueryPlanBuilder(storage=self.__storage),
->>>>>>> 9e43ef14
+            query_plan_builder=SingleStorageQueryPlanBuilder(storage=storage),
             abstract_column_set=schema.get_columns(),
             writable_storage=storage,
             time_group_columns={
