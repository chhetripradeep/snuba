from typing import Mapping

from snuba.datasets.storage import ReadableTableStorage, WritableTableStorage
from snuba.datasets.storages.errors import storage as errors_storage
from snuba.datasets.storages.events import storage as events_storage
from snuba.datasets.storages.groupassignees import storage as groupassignees_storage
from snuba.datasets.storages.groupedmessages import storage as groupedmessages_storage
from snuba.datasets.storages.outcomes import (
    raw_storage as outcomes_raw_storage,
    materialized_storage as outcomes_hourly_storage,
)
from snuba.datasets.storages.querylog import storage as querylog_storage
from snuba.datasets.storages.sessions import (
    raw_storage as sessions_raw_storage,
    materialized_storage as sessions_hourly_storage,
)
from snuba.datasets.storages.transactions import storage as transactions_storage

WRITABLE_STORAGES: Mapping[str, WritableTableStorage] = {
    "errors": errors_storage,
    "events": events_storage,
    "groupedmessages": groupedmessages_storage,
    "groupassignees": groupassignees_storage,
    "outcomes_raw": outcomes_raw_storage,
<<<<<<< HEAD
    "transactions": transactions_storage,

}

NON_WRITABLE_STORAGES: Mapping[str, ReadableTableStorage] = {
    "outcomes_hourly": outcomes_hourly_storage
=======
    "querylog": querylog_storage,
    "sessions_raw": sessions_raw_storage,
    "transactions": transactions_storage,
}

NON_WRITABLE_STORAGES: Mapping[str, ReadableTableStorage] = {
    "outcomes_hourly": outcomes_hourly_storage,
    "sessions_hourly": sessions_hourly_storage,
>>>>>>> 1afd85c0
}

STORAGES: Mapping[str, ReadableTableStorage] = {**WRITABLE_STORAGES, **NON_WRITABLE_STORAGES}

def get_storage(storage_key: str) -> ReadableTableStorage:
    return STORAGES[storage_key]

def get_writable_storage(storage_key: str) -> WritableTableStorage:
    return WRITABLE_STORAGES[storage_key]<|MERGE_RESOLUTION|>--- conflicted
+++ resolved
@@ -22,14 +22,6 @@
     "groupedmessages": groupedmessages_storage,
     "groupassignees": groupassignees_storage,
     "outcomes_raw": outcomes_raw_storage,
-<<<<<<< HEAD
-    "transactions": transactions_storage,
-
-}
-
-NON_WRITABLE_STORAGES: Mapping[str, ReadableTableStorage] = {
-    "outcomes_hourly": outcomes_hourly_storage
-=======
     "querylog": querylog_storage,
     "sessions_raw": sessions_raw_storage,
     "transactions": transactions_storage,
@@ -38,7 +30,6 @@
 NON_WRITABLE_STORAGES: Mapping[str, ReadableTableStorage] = {
     "outcomes_hourly": outcomes_hourly_storage,
     "sessions_hourly": sessions_hourly_storage,
->>>>>>> 1afd85c0
 }
 
 STORAGES: Mapping[str, ReadableTableStorage] = {**WRITABLE_STORAGES, **NON_WRITABLE_STORAGES}
