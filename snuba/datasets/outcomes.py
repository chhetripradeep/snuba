from datetime import datetime, timedelta
from typing import Mapping, Optional, Sequence
import uuid

from snuba import settings
from snuba.clickhouse.columns import (
    ColumnSet,
    DateTime,
    LowCardinality,
    Nullable,
    String,
    UInt,
    UUID,
)
from snuba.datasets.dataset import TimeSeriesDataset
from snuba.datasets.dataset_schemas import StorageSchemas
from snuba.datasets.plans.single_table import SelectedTableQueryPlanBuilder
from snuba.datasets.storage import QueryStorageSelector, Storage, TableStorage
from snuba.processor import (
    _ensure_valid_date,
    MessageProcessor,
    ProcessorAction,
    ProcessedMessage,
    _unicodify,
)
from snuba.datasets.schemas.tables import (
    MergeTreeSchema,
    SummingMergeTreeSchema,
    MaterializedViewSchema,
)
from snuba.datasets.table_storage import TableWriter, KafkaStreamLoader
from snuba.query.query import Query
from snuba.query.extensions import QueryExtension
from snuba.query.organization_extension import OrganizationExtension
from snuba.query.processors.basic_functions import BasicFunctionsProcessor
from snuba.query.processors.prewhere import PrewhereProcessor
from snuba.query.processors.sampling_rate import SamplingRateProcessor
from snuba.query.query_processor import QueryProcessor
from snuba.query.timeseries import TimeSeriesExtension
from snuba.request.request_settings import RequestSettings


WRITE_LOCAL_TABLE_NAME = "outcomes_raw_local"
WRITE_DIST_TABLE_NAME = "outcomes_raw_dist"
READ_LOCAL_TABLE_NAME = "outcomes_hourly_local"
READ_DIST_TABLE_NAME = "outcomes_hourly_dist"


class OutcomesProcessor(MessageProcessor):
    def process_message(self, value, metadata=None) -> Optional[ProcessedMessage]:
        assert isinstance(value, dict)
        v_uuid = value.get("event_id")
        message = {
            "org_id": value.get("org_id", 0),
            "project_id": value.get("project_id", 0),
            "key_id": value.get("key_id"),
            "timestamp": _ensure_valid_date(
                datetime.strptime(value["timestamp"], settings.PAYLOAD_DATETIME_FORMAT),
            ),
            "outcome": value["outcome"],
            "reason": _unicodify(value.get("reason")),
            "event_id": str(uuid.UUID(v_uuid)) if v_uuid is not None else None,
        }

        return ProcessedMessage(action=ProcessorAction.INSERT, data=[message],)


class OutcomesQueryStorageSelector(QueryStorageSelector):
    def __init__(
        self, raw_table: TableStorage, materialized_view: TableStorage
    ) -> None:
        self.__raw_table = raw_table
        self.__materialized_view = materialized_view

    def select_storage(
        self, query: Query, request_settings: RequestSettings
    ) -> Storage:
        """
        This preserves the behavior of the existing dataset. and alwyas queries the mat view
        """
        # TODO: get rid of the outcomes_raw dataset and inspect the query here to decide
        # whether to query the mat view or the raw table.
        return self.__materialized_view


class OutcomesDataset(TimeSeriesDataset):
    """
    Tracks event ingestion outcomes in Sentry.
    """

    def __init__(self) -> None:
        write_columns = ColumnSet(
            [
                ("org_id", UInt(64)),
                ("project_id", UInt(64)),
                ("key_id", Nullable(UInt(64))),
                ("timestamp", DateTime()),
                ("outcome", UInt(8)),
                ("reason", LowCardinality(Nullable(String()))),
                ("event_id", Nullable(UUID())),
            ]
        )

        raw_schema = MergeTreeSchema(
            columns=write_columns,
            # TODO: change to outcomes.raw_local when we add multi DB support
            local_table_name=WRITE_LOCAL_TABLE_NAME,
            dist_table_name=WRITE_DIST_TABLE_NAME,
            order_by="(org_id, project_id, timestamp)",
            partition_by="(toMonday(timestamp))",
            settings={"index_granularity": 16384},
        )

        read_columns = ColumnSet(
            [
                ("org_id", UInt(64)),
                ("project_id", UInt(64)),
                ("key_id", UInt(64)),
                ("timestamp", DateTime()),
                ("outcome", UInt(8)),
                ("reason", LowCardinality(String())),
                ("times_seen", UInt(64)),
            ]
        )

        read_schema = SummingMergeTreeSchema(
            columns=read_columns,
            local_table_name=READ_LOCAL_TABLE_NAME,
            dist_table_name=READ_DIST_TABLE_NAME,
            order_by="(org_id, project_id, key_id, outcome, reason, timestamp)",
            partition_by="(toMonday(timestamp))",
            settings={"index_granularity": 256},
        )

        materialized_view_columns = ColumnSet(
            [
                ("org_id", UInt(64)),
                ("project_id", UInt(64)),
                ("key_id", UInt(64)),
                ("timestamp", DateTime()),
                ("outcome", UInt(8)),
                ("reason", String()),
                ("times_seen", UInt(64)),
            ]
        )

        # TODO: Find a better way to specify a query for a materialized view
        # The problem right now is that we have a way to define our columns in a ColumnSet abstraction but the query
        # doesn't use it.
        query = """
               SELECT
                   org_id,
                   project_id,
                   ifNull(key_id, 0) AS key_id,
                   toStartOfHour(timestamp) AS timestamp,
                   outcome,
                   ifNull(reason, 'none') AS reason,
                   count() AS times_seen
               FROM %(source_table_name)s
               GROUP BY org_id, project_id, key_id, timestamp, outcome, reason
               """

        materialized_view_schema = MaterializedViewSchema(
            local_materialized_view_name="outcomes_mv_hourly_local",
            dist_materialized_view_name="outcomes_mv_hourly_dist",
            prewhere_candidates=["project_id", "org_id"],
            columns=materialized_view_columns,
            query=query,
            local_source_table_name=WRITE_LOCAL_TABLE_NAME,
            local_destination_table_name=READ_LOCAL_TABLE_NAME,
            dist_source_table_name=WRITE_DIST_TABLE_NAME,
            dist_destination_table_name=READ_DIST_TABLE_NAME,
        )

        # The raw table we write onto, and that potentially we could
        # query.
        writable_storage = TableStorage(
            schemas=StorageSchemas(read_schema=raw_schema, write_schema=raw_schema),
            table_writer=TableWriter(
                write_schema=raw_schema,
                stream_loader=KafkaStreamLoader(
                    processor=OutcomesProcessor(), default_topic="outcomes",
                ),
            ),
            query_processors=[],
        )
        # The materialized view we query aggregate data from.
        materialized_storage = TableStorage(
            schemas=StorageSchemas(
                read_schema=read_schema,
                write_schema=None,
                intermediary_schemas=[materialized_view_schema],
            ),
            query_processors=[],
        )

        super().__init__(
            storages=[writable_storage, materialized_storage],
            query_plan_builder=SelectedTableQueryPlanBuilder(
                OutcomesQueryStorageSelector(
                    raw_table=writable_storage, materialized_view=materialized_storage
                ),
                post_processors=[PrewhereProcessor()],
            ),
            abstract_column_set=read_schema.get_columns(),
            writable_storage=writable_storage,
            time_group_columns={"time": "timestamp"},
            time_parse_columns=("timestamp"),
        )

    def get_extensions(self) -> Mapping[str, QueryExtension]:
        return {
            "timeseries": TimeSeriesExtension(
                default_granularity=3600,
                default_window=timedelta(days=7),
                timestamp_column="timestamp",
            ),
            "organization": OrganizationExtension(),
        }

    def get_query_processors(self) -> Sequence[QueryProcessor]:
        return [
            BasicFunctionsProcessor(),
<<<<<<< HEAD
            SamplingRateProcessor(),
            PrewhereProcessor(),
=======
>>>>>>> 445ed4e8
        ]<|MERGE_RESOLUTION|>--- conflicted
+++ resolved
@@ -200,7 +200,7 @@
                 OutcomesQueryStorageSelector(
                     raw_table=writable_storage, materialized_view=materialized_storage
                 ),
-                post_processors=[PrewhereProcessor()],
+                post_processors=[PrewhereProcessor(), SamplingRateProcessor()],
             ),
             abstract_column_set=read_schema.get_columns(),
             writable_storage=writable_storage,
@@ -221,9 +221,4 @@
     def get_query_processors(self) -> Sequence[QueryProcessor]:
         return [
             BasicFunctionsProcessor(),
-<<<<<<< HEAD
-            SamplingRateProcessor(),
-            PrewhereProcessor(),
-=======
->>>>>>> 445ed4e8
         ]