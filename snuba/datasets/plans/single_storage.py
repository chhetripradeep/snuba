from typing import Optional, Sequence

from snuba.datasets.plans.query_plan import (
    QueryPlanExecutionStrategy,
    QueryRunner,
    StorageQueryPlan,
    StorageQueryPlanBuilder,
)
from snuba.datasets.storage import QueryStorageSelector, ReadableStorage
from snuba.datasets.plans.translators import CopyTranslator

<<<<<<< HEAD
# TODO: Importing snuba.web here is just wrong. What's need to be done to avoid this
# dependency is a refactoring of the methods that return RawQueryResult to make them
# depend on Result + some debug data structure instead. Also It requires removing
# extra data from the result of the query.
from snuba.web import RawQueryResult
from snuba.query.physical import Query
from snuba.query.processors.physical import QueryProcessor
=======
# TODO: Importing snuba.web here is just wrong. What's need to be done to avoid
# this dependency is a refactoring of the methods that return QueryResult to
# make them depend on Result + some debug data structure instead. Also It
# requires removing extra data from the result of the query.
from snuba.web import QueryResult
from snuba.query.query_processor import QueryProcessor
>>>>>>> 4796efbf
from snuba.request import Request
from snuba.request.request_settings import RequestSettings


class SimpleQueryPlanExecutionStrategy(QueryPlanExecutionStrategy):
<<<<<<< HEAD
    def execute(
        self,
        query: Query,
        request_settings: RequestSettings,
        runner: QueryRunner,
    ) -> RawQueryResult:
        return runner(query, request_settings)
=======
    def execute(self, request: Request, runner: QueryRunner) -> QueryResult:
        return runner(request)
>>>>>>> 4796efbf


class SingleStorageQueryPlanBuilder(StorageQueryPlanBuilder):
    """
    Builds the Storage Query Execution Plan for a dataset that is based on
    a single storage.
    """

    def __init__(
        self,
        storage: ReadableStorage,
        post_processors: Optional[Sequence[QueryProcessor]] = None,
    ) -> None:
        # The storage the query is based on
        self.__storage = storage
        # This is a set of query processors that have to be executed on the
        # query after the storage selection but that are defined by the dataset.
        # Query processors defined by a Storage must be executable independently
        # from the context the Storage is used (whether the storage is used by
        # itself or whether it is joined with another storage).
        # In a joined query we would have processors defined by multiple storages.
        # that would have to be executed only once (like Prewhere). That is a
        # candidate to be added here as post process.
        self.__post_processors = post_processors or []

    def build_plan(self, request: Request) -> StorageQueryPlan:
        # TODO: Clearly the QueryTranslator instance  will be dependent on the storage.
        # Setting the data_source on the query should become part of the translation
        # as well.
        physical_query = CopyTranslator().translate(request.query)
        physical_query.set_data_source(
            self.__storage.get_schemas().get_read_schema().get_data_source()
        )

        return StorageQueryPlan(
            query=physical_query,
            query_processors=[
                *self.__storage.get_query_processors(),
                *self.__post_processors,
            ],
            execution_strategy=SimpleQueryPlanExecutionStrategy(),
        )


class SelectedStorageQueryPlanBuilder(StorageQueryPlanBuilder):
    """
    A query plan builder that selects one of multiple storages in the
    dataset.
    """

    def __init__(
        self,
        selector: QueryStorageSelector,
        post_processors: Optional[Sequence[QueryProcessor]] = None,
    ) -> None:
        self.__selector = selector
        self.__post_processors = post_processors or []

    def build_plan(self, request: Request) -> StorageQueryPlan:
        storage, translator = self.__selector.select_storage(
            request.query, request.settings
        )
        # TODO: This code is likely to change with multi-table storages, since the
        # storage will be hiding the translation process. But it will take a while
        # to get there.
        physical_query = translator.translate(request.query)
        physical_query.set_data_source(
            storage.get_schemas().get_read_schema().get_data_source()
        )

        return StorageQueryPlan(
            query=physical_query,
            query_processors=[
                *storage.get_query_processors(),
                *self.__post_processors,
            ],
            execution_strategy=SimpleQueryPlanExecutionStrategy(),
        )<|MERGE_RESOLUTION|>--- conflicted
+++ resolved
@@ -9,39 +9,22 @@
 from snuba.datasets.storage import QueryStorageSelector, ReadableStorage
 from snuba.datasets.plans.translators import CopyTranslator
 
-<<<<<<< HEAD
 # TODO: Importing snuba.web here is just wrong. What's need to be done to avoid this
 # dependency is a refactoring of the methods that return RawQueryResult to make them
 # depend on Result + some debug data structure instead. Also It requires removing
 # extra data from the result of the query.
-from snuba.web import RawQueryResult
+from snuba.web import QueryResult
 from snuba.query.physical import Query
 from snuba.query.processors.physical import QueryProcessor
-=======
-# TODO: Importing snuba.web here is just wrong. What's need to be done to avoid
-# this dependency is a refactoring of the methods that return QueryResult to
-# make them depend on Result + some debug data structure instead. Also It
-# requires removing extra data from the result of the query.
-from snuba.web import QueryResult
-from snuba.query.query_processor import QueryProcessor
->>>>>>> 4796efbf
 from snuba.request import Request
 from snuba.request.request_settings import RequestSettings
 
 
 class SimpleQueryPlanExecutionStrategy(QueryPlanExecutionStrategy):
-<<<<<<< HEAD
     def execute(
-        self,
-        query: Query,
-        request_settings: RequestSettings,
-        runner: QueryRunner,
-    ) -> RawQueryResult:
+        self, query: Query, request_settings: RequestSettings, runner: QueryRunner,
+    ) -> QueryResult:
         return runner(query, request_settings)
-=======
-    def execute(self, request: Request, runner: QueryRunner) -> QueryResult:
-        return runner(request)
->>>>>>> 4796efbf
 
 
 class SingleStorageQueryPlanBuilder(StorageQueryPlanBuilder):
