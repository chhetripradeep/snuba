--- conflicted
+++ resolved
@@ -38,16 +38,9 @@
 
 
 def run(conn, dataset):
-<<<<<<< HEAD
     schemas = [dataset.get_dataset_schemas().get_read_schema()]
-    if dataset.get_dataset_schemas().get_write_schema():
-        schemas.append(dataset.get_dataset_schemas().get_write_schema_enforce())
-=======
-    schemas = [
-        dataset.get_dataset_schemas().get_read_schema(),
-        enforce_table_writer(dataset).get_schema(),
-    ]
->>>>>>> 8a318326
+    if dataset.get_table_writer():
+        schemas.append(dataset.get_table_writer().get_schema())
 
     for schema in schemas:
         _run_schema(conn, schema)