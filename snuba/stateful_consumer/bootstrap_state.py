import logging

from typing import Sequence, Tuple
from confluent_kafka import Consumer, Message, TopicPartition

from snuba.stateful_consumer import StateData, StateOutput
from snuba.stateful_consumer.state_context import State
from snuba.consumers.strict_consumer import CommitDecision, StrictConsumer
from snuba import settings

logger = logging.getLogger('snuba.snapshot-load')


class BootstrapState(State[StateOutput, StateData]):
    """
    This is the state the consumer starts into.
    Its job is to either transition to normal operation or
    to recover a previously running snapshot if the conumer
    was restarted while the process was on going.
    The recovery process is done by consuming the whole
    control topic.
    """

    def __init__(self,
        topic: str,
        bootstrap_servers: Sequence[str],
        group_id: str,
    ):
        super(BootstrapState, self).__init__()

        def on_partitions_assigned(
            consumer: Consumer,
            partitions: Sequence[TopicPartition],
        ):
            pass

        def on_partitions_revoked(
            consumer: Consumer,
            partitions: Sequence[TopicPartition],
        ):
            pass

        self.__consumer = StrictConsumer(
            topic=topic,
            bootstrap_servers=bootstrap_servers,
            group_id=group_id,
            auto_offset_reset="earliest",
            partition_assignment_timeout=settings.SNAPSHOT_CONTROL_TOPIC_INIT_TIMEOUT,
            on_partitions_assigned=on_partitions_assigned,
            on_partitions_revoked=on_partitions_revoked,
            on_message=self.__handle_msg,
        )

    def __handle_msg(self, message: Message) -> CommitDecision:
        logger.info(
            "MSG %r %r %r",
            message,
            message.value(),
            message.error(),
        )
        # TODO: Actually do something with the messages and drive the
        # state machine to the next state.
        return CommitDecision.DO_NOT_COMMIT

    def handle(self, state_data: StateData) -> Tuple[StateOutput, StateData]:
<<<<<<< HEAD
        output = StateOutput.NO_SNAPSHOT

        logger.info("Runnign Consumer")
        self.__consumer.run()

        logger.info("Caught up on the control topic")
        return (output, None)

    def set_shutdown(self) -> None:
        super(BootstrapState, self).set_shutdown()
        self.__consumer.shutdown()
=======
        # TODO: Actually do the snapshot bootstrap
        return (
            StateOutput.NO_SNAPSHOT,
            StateData.no_snapshot_state(),
        )
>>>>>>> 78153b44
<|MERGE_RESOLUTION|>--- conflicted
+++ resolved
@@ -63,22 +63,17 @@
         return CommitDecision.DO_NOT_COMMIT
 
     def handle(self, state_data: StateData) -> Tuple[StateOutput, StateData]:
-<<<<<<< HEAD
         output = StateOutput.NO_SNAPSHOT
 
         logger.info("Runnign Consumer")
         self.__consumer.run()
 
         logger.info("Caught up on the control topic")
-        return (output, None)
+        return (
+            output,
+            StateData.no_snapshot_state(),
+        )
 
     def set_shutdown(self) -> None:
         super(BootstrapState, self).set_shutdown()
-        self.__consumer.shutdown()
-=======
-        # TODO: Actually do the snapshot bootstrap
-        return (
-            StateOutput.NO_SNAPSHOT,
-            StateData.no_snapshot_state(),
-        )
->>>>>>> 78153b44
+        self.__consumer.shutdown()