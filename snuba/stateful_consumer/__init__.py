from dataclasses import dataclass
from enum import Enum
from typing import Optional

from snuba.stateful_consumer.control_protocol import TransactionData


class StateType(Enum):
    BOOTSTRAP = 0
    CONSUMING = 1
    SNAPSHOT_PAUSED = 2
    CATCHING_UP = 3
    FINISHED = 4


class StateOutput(Enum):
    FINISH = 0
    SNAPSHOT_INIT_RECEIVED = 1
    SNAPSHOT_READY_RECEIVED = 2
    NO_SNAPSHOT = 3
    SNAPSHOT_CATCHUP_COMPLETED = 4


@dataclass
class StateData:
    """
    Represent the state information we pass from one
    state to the other.
    """
    snapshot_id: Optional[str]
<<<<<<< HEAD
    transaction_data: Optional[TransactionData]
=======

    @classmethod
    def no_snapshot_state(cls):
        """
        Builds an empty StateData that represent a state where there is no
        snapshot to care about.
        """
        return StateData(None)
>>>>>>> a76faf79
<|MERGE_RESOLUTION|>--- conflicted
+++ resolved
@@ -1,3 +1,5 @@
+from future import __annotations__
+
 from dataclasses import dataclass
 from enum import Enum
 from typing import Optional
@@ -28,15 +30,27 @@
     state to the other.
     """
     snapshot_id: Optional[str]
-<<<<<<< HEAD
     transaction_data: Optional[TransactionData]
-=======
 
     @classmethod
-    def no_snapshot_state(cls):
+    def no_snapshot_state(cls) -> StateData:
         """
         Builds an empty StateData that represent a state where there is no
         snapshot to care about.
         """
         return StateData(None)
->>>>>>> a76faf79
+
+    @classmethod
+    def snapshot_ready_state(
+        cls,
+        snapshot_id: str,
+        transaction_data: TransactionData,
+    ) -> StateData:
+        """
+        Builds the StateData to share when we have a valid snapshot id to
+        work on.
+        """
+        return StateData(
+            snapshot_id=snapshot_id,
+            transaction_data=transaction_data,
+        )