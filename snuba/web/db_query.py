import logging

from concurrent.futures import ThreadPoolExecutor
from functools import partial
from hashlib import md5
from typing import (
    Any,
    Mapping,
    MutableMapping,
    Optional,
)

from sentry_sdk.api import configure_scope

from snuba import settings, state
from snuba.clickhouse.errors import ClickhouseError
from snuba.clickhouse.query import ClickhouseQuery
from snuba.reader import Reader
from snuba.reader import Result
from snuba.redis import redis_client
from snuba.request import Request
from snuba.state.cache.abstract import Cache
from snuba.state.cache.redis.backend import RedisCache
from snuba.state.rate_limit import (
    PROJECT_RATE_LIMIT_NAME,
    RateLimitAggregator,
    RateLimitExceeded,
)
from snuba.util import force_bytes
from snuba.utils.codecs import JSONCodec
from snuba.utils.metrics.timer import Timer
from snuba.web import QueryException, QueryResult
from snuba.web.query_metadata import ClickhouseQueryMetadata, SnubaQueryMetadata

cache: Cache[Any] = RedisCache(
    redis_client, "snuba-query-cache:", JSONCodec(), ThreadPoolExecutor()
)

logger = logging.getLogger("snuba.query")


def update_query_metadata_and_stats(
    request: Request,
    sql: str,
    timer: Timer,
    stats: MutableMapping[str, Any],
    query_metadata: SnubaQueryMetadata,
    query_settings: Mapping[str, Any],
    trace_id: Optional[str],
    status: str,
) -> MutableMapping[str, Any]:
    """
    If query logging is enabled then logs details about the query and its status, as
    well as timing information.
    Also updates stats with any relevant information and returns the updated dict.
    """
    stats.update(query_settings)

    query_metadata.query_list.append(
        ClickhouseQueryMetadata(sql=sql, stats=stats, status=status, trace_id=trace_id)
    )

    return stats


def execute_query(
    request: Request,
    query: ClickhouseQuery,
    reader: Reader[ClickhouseQuery],
    timer: Timer,
    stats: MutableMapping[str, Any],
    query_settings: MutableMapping[str, Any],
    query_id: Optional[str],
) -> Result:
    """
    Execute a query and return a result.
    """
    # Experiment, if we are going to grab more than X columns worth of data,
    # don't use uncompressed_cache in ClickHouse.
    uc_max = state.get_config("uncompressed_cache_max_cols", 5)
    if len(request.query.get_all_referenced_columns()) > uc_max:
        query_settings["use_uncompressed_cache"] = 0

    # Force query to use the first shard replica, which
    # should have synchronously received any cluster writes
    # before this query is run.
    consistent = request.settings.get_consistent()
    stats["consistent"] = consistent
    if consistent:
        query_settings["load_balancing"] = "in_order"
        query_settings["max_threads"] = 1

    result = reader.execute(
        query,
        query_settings,
        query_id=query_id,
        with_totals=request.query.has_totals(),
    )

    timer.mark("execute")
    stats.update(
        {"result_rows": len(result["data"]), "result_cols": len(result["meta"])}
    )

    return result


def execute_query_with_rate_limits(
    request: Request,
    query: ClickhouseQuery,
    reader: Reader[ClickhouseQuery],
    timer: Timer,
    stats: MutableMapping[str, Any],
    query_settings: MutableMapping[str, Any],
    query_id: Optional[str],
) -> Result:
    # XXX: We should consider moving this that it applies to the logical query,
    # not the physical query.
    with RateLimitAggregator(
        request.settings.get_rate_limit_params()
    ) as rate_limit_stats_container:
        stats.update(rate_limit_stats_container.to_dict())
        timer.mark("rate_limit")

        project_rate_limit_stats = rate_limit_stats_container.get_stats(
            PROJECT_RATE_LIMIT_NAME
        )

        if (
            "max_threads" in query_settings
            and project_rate_limit_stats is not None
            and project_rate_limit_stats.concurrent > 1
        ):
            maxt = query_settings["max_threads"]
            query_settings["max_threads"] = max(
                1, maxt - project_rate_limit_stats.concurrent + 1
            )

        return execute_query(
            request, query, reader, timer, stats, query_settings, query_id
        )


def execute_query_with_caching(
    request: Request,
    query: ClickhouseQuery,
    reader: Reader[ClickhouseQuery],
    timer: Timer,
    stats: MutableMapping[str, Any],
    query_settings: MutableMapping[str, Any],
    query_id: Optional[str],
) -> Result:
    # XXX: ``uncompressed_cache_max_cols`` is used to control both the result
    # cache, as well as the uncompressed cache. These should be independent.
    use_cache, uc_max = state.get_configs(
        [("use_cache", settings.USE_RESULT_CACHE), ("uncompressed_cache_max_cols", 5)]
    )

    if len(request.query.get_all_referenced_columns()) > uc_max:
        use_cache = False

    execute = partial(
        execute_query_with_rate_limits,
        request,
        query,
        reader,
        timer,
        stats,
        query_settings,
        query_id,
    )

    if use_cache:
        key = md5(force_bytes(query.format_sql())).hexdigest()
        result = cache.get(key)
        timer.mark("cache_get")
        stats["cache_hit"] = result is not None
        if result is not None:
            return result
        result = execute()
        cache.set(key, result)
        timer.mark("cache_set")
        return result
    else:
        return execute()


def execute_query_with_deduplication(
    request: Request,
    query: ClickhouseQuery,
    reader: Reader[ClickhouseQuery],
    timer: Timer,
    stats: MutableMapping[str, Any],
    query_settings: MutableMapping[str, Any],
) -> Result:
    execute = partial(
        execute_query_with_caching, request, query, timer, stats, query_settings
    )
    if state.get_config("use_deduper", 1):
        query_id = md5(force_bytes(query.format_sql())).hexdigest()
        with state.deduper(query_id) as is_dupe:
            timer.mark("dedupe_wait")
            stats.update({"is_duplicate": is_dupe, "query_id": query_id})
            return execute(query_id=query_id)
    else:
<<<<<<< HEAD
        manager = nullcontext(False)
        execute = partial(execute_query_with_caching, query_id=None)

    with manager as is_dupe:
        # XXX: These timings and debug information are reported even if
        # deduplication is not in use.
        timer.mark("dedupe_wait")
        stats.update({"is_duplicate": is_dupe, "query_id": query_id})
        return execute(request, query, reader, timer, stats, query_settings)
=======
        return execute(query_id=None)
>>>>>>> 4796efbf


def raw_query(
    request: Request,
    query: ClickhouseQuery,
    reader: Reader[ClickhouseQuery],
    timer: Timer,
    query_metadata: SnubaQueryMetadata,
    stats: MutableMapping[str, Any],
    trace_id: Optional[str] = None,
) -> QueryResult:
    """
    Submits a raw SQL query to the DB and does some post-processing on it to
    fix some of the formatting issues in the result JSON.
    This function is not supposed to depend on anything higher level than the storage
    query (ClickhouseQuery as of now). If this function ends up depending on the
    dataset, something is wrong.

    TODO: As soon as we have a StorageQuery abstraction remove all the references
    to the original query from the request.
    """
    all_confs = state.get_all_configs()
    query_settings: MutableMapping[str, Any] = {
        k.split("/", 1)[1]: v
        for k, v in all_confs.items()
        if k.startswith("query_settings/")
    }

    timer.mark("get_configs")

    sql = query.format_sql()

    update_with_status = partial(
        update_query_metadata_and_stats,
        request,
        sql,
        timer,
        stats,
        query_metadata,
        query_settings,
        trace_id,
    )

    try:
        result = execute_query_with_deduplication(
            request, query, reader, timer, stats, query_settings,
        )
    except Exception as cause:
        if isinstance(cause, RateLimitExceeded):
            stats = update_with_status("rate-limited")
        else:
            with configure_scope() as scope:
                if isinstance(cause, ClickhouseError):
                    scope.fingerprint = ["{{default}}", str(cause.code)]
                logger.exception("Error running query: %s\n%s", sql, cause)
            stats = update_with_status("error")
        raise QueryException({"stats": stats, "sql": sql}) from cause
    else:
        stats = update_with_status("success")
        return QueryResult(result, {"stats": stats, "sql": sql})<|MERGE_RESOLUTION|>--- conflicted
+++ resolved
@@ -194,7 +194,7 @@
     query_settings: MutableMapping[str, Any],
 ) -> Result:
     execute = partial(
-        execute_query_with_caching, request, query, timer, stats, query_settings
+        execute_query_with_caching, request, query, reader, timer, stats, query_settings
     )
     if state.get_config("use_deduper", 1):
         query_id = md5(force_bytes(query.format_sql())).hexdigest()
@@ -203,19 +203,7 @@
             stats.update({"is_duplicate": is_dupe, "query_id": query_id})
             return execute(query_id=query_id)
     else:
-<<<<<<< HEAD
-        manager = nullcontext(False)
-        execute = partial(execute_query_with_caching, query_id=None)
-
-    with manager as is_dupe:
-        # XXX: These timings and debug information are reported even if
-        # deduplication is not in use.
-        timer.mark("dedupe_wait")
-        stats.update({"is_duplicate": is_dupe, "query_id": query_id})
-        return execute(request, query, reader, timer, stats, query_settings)
-=======
         return execute(query_id=None)
->>>>>>> 4796efbf
 
 
 def raw_query(
