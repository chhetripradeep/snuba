from abc import ABC, abstractmethod
from typing import Any, Generic, TypeVar

from snuba.query.query import Query
from snuba.request.request_settings import RequestSettings

TQueryProcessContext = TypeVar("TQueryProcessContext")


class QueryProcessor(ABC, Generic[TQueryProcessContext]):
    """
    Base class for all query processors. Whatever extends this
    class is supposed to provide one method that takes a query
    object of type Query that represent the parsed query to
    process, a context (which depends on the processor) and
    updates it.
    """

    @abstractmethod
    def process_query(self,
        query: Query,
        context_data: TQueryProcessContext,
        request_settings: RequestSettings,
    ) -> None:
        # TODO: Now the query is moved around through the Request object, which
        # is frozen (and it should be), thus the Query itself is mutable since
        # we cannot reassign it.
        # Ideally this should return a query insteadof assuming it mutates the
        # existing one in place. We can move towards an immutable structure
        # after changing Request.
        raise NotImplementedError


<<<<<<< HEAD
class DummyExtensionProcessor(QueryProcessor[Any]):

    def process_query(self, query: Query, extension_data: Any) -> None:
=======
class ExtensionQueryProcessor(QueryProcessor[ExtensionData]):
    """
    Common parent class for all the extension processors. The only
    contribution of this class is to resolve the generic context to
    extension data. So subclasses of this one can be used to process
    query extensions.
    """

    @abstractmethod
    def process_query(
            self, query: Query,
            extension_data: ExtensionData,
            request_settings: RequestSettings,
    ) -> None:
        raise NotImplementedError


class DummyExtensionProcessor(ExtensionQueryProcessor):

    def process_query(
            self,
            query: Query,
            extension_data: ExtensionData,
            request_settings: RequestSettings,
    ) -> None:
>>>>>>> 529f504a
        pass<|MERGE_RESOLUTION|>--- conflicted
+++ resolved
@@ -31,35 +31,7 @@
         raise NotImplementedError
 
 
-<<<<<<< HEAD
 class DummyExtensionProcessor(QueryProcessor[Any]):
 
     def process_query(self, query: Query, extension_data: Any) -> None:
-=======
-class ExtensionQueryProcessor(QueryProcessor[ExtensionData]):
-    """
-    Common parent class for all the extension processors. The only
-    contribution of this class is to resolve the generic context to
-    extension data. So subclasses of this one can be used to process
-    query extensions.
-    """
-
-    @abstractmethod
-    def process_query(
-            self, query: Query,
-            extension_data: ExtensionData,
-            request_settings: RequestSettings,
-    ) -> None:
-        raise NotImplementedError
-
-
-class DummyExtensionProcessor(ExtensionQueryProcessor):
-
-    def process_query(
-            self,
-            query: Query,
-            extension_data: ExtensionData,
-            request_settings: RequestSettings,
-    ) -> None:
->>>>>>> 529f504a
         pass