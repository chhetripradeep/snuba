--- conflicted
+++ resolved
@@ -65,16 +65,11 @@
     )
 
     if stateful_consumer:
-<<<<<<< HEAD
-        context = ConsumerContext(
+        context = ConsumerStateMachine(
             main_consumer=consumer_builder.build_consumer(),
             topic="cdc_control",
             bootstrap_servers=bootstrap_server,
             group_id=consumer_group,
-=======
-        context = ConsumerStateMachine(
-            main_consumer=consumer_builder.build_consumer()
->>>>>>> c0c96f5f
         )
 
         def handler(signum, frame):
