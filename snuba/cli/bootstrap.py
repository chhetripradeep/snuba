--- conflicted
+++ resolved
@@ -4,14 +4,9 @@
 import click
 
 from snuba import settings
-<<<<<<< HEAD
 from snuba.clusters import cluster
-from snuba.datasets.factory import DATASET_NAMES, get_dataset
-from snuba.environment import setup_logging
-=======
 from snuba.datasets.factory import ACTIVE_DATASET_NAMES, get_dataset
-from snuba.environment import clickhouse_rw, setup_logging
->>>>>>> 1afd85c0
+from snuba.environment import
 from snuba.migrations.migrate import run
 
 
@@ -123,12 +118,7 @@
     # tables or distributed tables, etc.
 
     # Create the tables for every dataset.
-<<<<<<< HEAD
-    for name in DATASET_NAMES:
-=======
-    existing_tables = {row[0] for row in clickhouse_rw.execute("show tables")}
     for name in ACTIVE_DATASET_NAMES:
->>>>>>> 1afd85c0
         dataset = get_dataset(name)
 
         logger.debug("Creating tables for dataset %s", name)
