FROM python:2-slim

RUN groupadd -r snuba && useradd -r -g snuba snuba

RUN mkdir -p /usr/src/snuba
WORKDIR /usr/src/snuba

ENV PIP_NO_CACHE_DIR=off \
    PIP_DISABLE_PIP_VERSION_CHECK=on \
    PYTHONDONTWRITEBYTECODE=1

COPY snuba ./snuba/
COPY setup.py README.md MANIFEST.in ./

RUN chown -R snuba:snuba /usr/src/snuba/

# these are required all the way through, and removing them will cause bad things
RUN set -ex; \
    apt-get update; \
    apt-get install --no-install-recommends -y \
        libexpat1 \
        libffi6 \
        liblz4-1 \
        libpcre3 \
    ; \
    rm -rf /var/lib/apt/lists/*

# grab gosu for easy step-down from root
ENV GOSU_VERSION=1.10
RUN set -ex; \
    \
    LIBRDKAFKA_VERSION=0.11.5; \
    buildDeps=' \
        bzip2 \
        dirmngr \
        gcc \
        g++ \
        gcc \
        libc6-dev \
        liblz4-dev \
        libpcre3-dev \
        gnupg \
        make \
        wget \
    '; \
    apt-get update; \
    apt-get install -y --no-install-recommends libexpat1 libffi6 liblz4-1 libpcre3 $buildDeps; \
    rm -rf /var/lib/apt/lists/*; \
    \
    wget -O /usr/local/bin/gosu "https://github.com/tianon/gosu/releases/download/$GOSU_VERSION/gosu-$(dpkg --print-architecture)"; \
    wget -O /usr/local/bin/gosu.asc "https://github.com/tianon/gosu/releases/download/$GOSU_VERSION/gosu-$(dpkg --print-architecture).asc"; \
    export GNUPGHOME="$(mktemp -d)"; \
    gpg --batch --keyserver ipv4.pool.sks-keyservers.net --recv-keys B42F6819007F00F88E364FD4036A9C25BF357DD4; \
    gpg --batch --verify /usr/local/bin/gosu.asc /usr/local/bin/gosu; \
    rm -rf "$GNUPGHOME" /usr/local/bin/gosu.asc; \
    chmod +x /usr/local/bin/gosu; \
    gosu nobody true; \
    \
<<<<<<< HEAD
    apt-get purge -y --auto-remove $buildDeps

RUN set -ex; \
    LIBRDKAFKA_VERSION=0.11.6; \
    \
    buildDeps=' \
        make \
        gcc \
        g++ \
        libc6-dev \
        liblz4-dev \
        wget \
    '; \
    apt-get update; \
    apt-get install -y $buildDeps --no-install-recommends; \
    rm -rf /var/lib/apt/lists/*; \
    \
=======
>>>>>>> bd045e99
    mkdir -p /usr/src/librdkafka; \
    cd /usr/src/librdkafka; \
    wget -O v${LIBRDKAFKA_VERSION}.tar.gz https://github.com/edenhill/librdkafka/archive/v${LIBRDKAFKA_VERSION}.tar.gz; \
    tar xf v${LIBRDKAFKA_VERSION}.tar.gz --strip-components=1; \
    ./configure --prefix=/usr; \
    make; \
    PREFIX=/usr make install; \
    rm -r /usr/src/librdkafka; \
    \
# Install PyPy at /pypy, for running the consumer code. Note that PyPy is built
# against libssl1.0.0, so this is required for using the SSL module, which is
# required to bootstrap pip. Since this is a short term stopgap it seemed better
# than building PyPy ourselves.
    cd ; \
    wget https://bitbucket.org/pypy/pypy/downloads/pypy2-v6.0.0-linux64.tar.bz2; \
    [ "$(sha256sum pypy2-v6.0.0-linux64.tar.bz2)" = '6cbf942ba7c90f504d8d6a2e45d4244e3bf146c8722d64e9410b85eac6b5af67  pypy2-v6.0.0-linux64.tar.bz2' ]; \
    tar xf pypy2-v6.0.0-linux64.tar.bz2; \
    rm -rf pypy2-v6.0.0-linux64.tar.bz2; \
    mv pypy2-v6.0.0-linux64 /pypy; \
    wget http://security.debian.org/debian-security/pool/updates/main/o/openssl/libssl1.0.0_1.0.1t-1+deb7u4_amd64.deb; \
    DEBIAN_FRONTEND=noninteractive dpkg -i libssl1.0.0_1.0.1t-1+deb7u4_amd64.deb; \
    rm -rf libssl1.0.0_1.0.1t-1+deb7u4_amd64.deb; \
    wget https://bootstrap.pypa.io/get-pip.py; \
    /pypy/bin/pypy get-pip.py; \
    rm -rf get-pip.py; \
    \
    /pypy/bin/pip install -e . && /pypy/bin/snuba --help; \
    \
    apt-get purge -y --auto-remove $buildDeps

RUN set -ex; \
    \
    buildDeps=' \
        gcc \
        libc6-dev \
        liblz4-dev \
        libpcre3-dev \
    '; \
    apt-get update; \
    apt-get install -y $buildDeps --no-install-recommends; \
    rm -rf /var/lib/apt/lists/*; \
    \
    pip install -e . && snuba --help; \
    \
    apt-get purge -y --auto-remove $buildDeps

ENV CLICKHOUSE_SERVER clickhouse-server:9000
ENV CLICKHOUSE_TABLE sentry
ENV FLASK_DEBUG 0
ARG GIT_SHA
ENV SNUBA_RELEASE=$GIT_SHA

EXPOSE 1218

COPY docker_entrypoint.sh ./
ENTRYPOINT [ "./docker_entrypoint.sh" ]
CMD [ "api" ]<|MERGE_RESOLUTION|>--- conflicted
+++ resolved
@@ -29,7 +29,7 @@
 ENV GOSU_VERSION=1.10
 RUN set -ex; \
     \
-    LIBRDKAFKA_VERSION=0.11.5; \
+    LIBRDKAFKA_VERSION=0.11.6; \
     buildDeps=' \
         bzip2 \
         dirmngr \
@@ -56,26 +56,6 @@
     chmod +x /usr/local/bin/gosu; \
     gosu nobody true; \
     \
-<<<<<<< HEAD
-    apt-get purge -y --auto-remove $buildDeps
-
-RUN set -ex; \
-    LIBRDKAFKA_VERSION=0.11.6; \
-    \
-    buildDeps=' \
-        make \
-        gcc \
-        g++ \
-        libc6-dev \
-        liblz4-dev \
-        wget \
-    '; \
-    apt-get update; \
-    apt-get install -y $buildDeps --no-install-recommends; \
-    rm -rf /var/lib/apt/lists/*; \
-    \
-=======
->>>>>>> bd045e99
     mkdir -p /usr/src/librdkafka; \
     cd /usr/src/librdkafka; \
     wget -O v${LIBRDKAFKA_VERSION}.tar.gz https://github.com/edenhill/librdkafka/archive/v${LIBRDKAFKA_VERSION}.tar.gz; \
